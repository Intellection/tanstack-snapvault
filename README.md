--- conflicted
+++ resolved
@@ -1,28 +1,3 @@
-<<<<<<< HEAD
-# TanStack SnapVault
-
-A modern full-stack web application built with TanStack Start featuring session-based authentication, TypeScript, and a clean, responsive design.
-
-## 🚀 Features
-
-- **🔐 Session-based Authentication** - Secure JWT-based sessions with HTTP-only cookies
-- **⚡ TanStack Start** - Modern full-stack React framework with SSR/SSG support
-- **📱 Responsive Design** - Clean, mobile-first UI with custom CSS
-- **🎯 Type Safety** - Full TypeScript support throughout the application
-- **🔄 State Management** - TanStack Query for server state management
-- **🛣️ File-based Routing** - TanStack Router with automatic route generation
-- **🔒 Protected Routes** - Route-level authentication guards
-- **📊 Developer Tools** - Built-in dev tools for routing and queries
-
-## 📋 Prerequisites
-
-Before you begin, ensure you have the following installed:
-
-- **Node.js** (version 18 or higher)
-- **Yarn** (version 4.x)
-
-## 🛠️ Installation
-=======
 # SnapVault 🔒
 
 A lightweight, secure file upload and access API built with Next.js 15 and Tailwind CSS. Think of it as your private, temporary "vault" for screenshots, quick notes, and files you want to access easily — but only your own.
@@ -54,7 +29,6 @@
 - npm or yarn
 
 ### Installation
->>>>>>> af7884ad
 
 1. **Clone the repository**
 
@@ -66,257 +40,12 @@
 2. **Install dependencies**
 
    ```bash
-<<<<<<< HEAD
-   yarn install
-=======
    npm install
->>>>>>> af7884ad
    ```
 
 3. **Set up environment variables**
 
    ```bash
-<<<<<<< HEAD
-   cp .env.example .env
-   ```
-
-   Edit the `.env` file and update the `JWT_SECRET` with a secure random string:
-
-   ```env
-   JWT_SECRET=your-super-secret-jwt-key-change-this-in-production
-   NODE_ENV=development
-   PORT=3000
-   ```
-
-4. **Start the development server**
-
-   ```bash
-   yarn dev
-   ```
-
-5. **Open your browser**
-   Navigate to `http://localhost:3000` to see the application.
-
-## 📁 Project Structure
-
-```
-tanstack-snapvault/
-├── app/                          # Application source code
-│   ├── routes/                   # File-based routing
-│   │   ├── __root.tsx           # Root layout component
-│   │   ├── _layout.tsx          # Main layout with navigation
-│   │   ├── _layout/             # Layout child routes
-│   │   │   ├── index.tsx        # Home page
-│   │   │   ├── login.tsx        # Login page
-│   │   │   ├── register.tsx     # Registration page
-│   │   │   ├── dashboard.tsx    # Protected dashboard
-│   │   │   └── profile.tsx      # Protected profile page
-│   │   └── api/                 # API routes
-│   │       └── auth/            # Authentication endpoints
-│   │           ├── register.ts  # User registration
-│   │           ├── login.ts     # User login
-│   │           ├── logout.ts    # User logout
-│   │           ├── me.ts        # Current user info
-│   │           └── profile.ts   # Profile updates
-│   ├── utils/                   # Utility functions
-│   │   └── auth.ts             # Authentication helpers
-│   ├── components/             # Reusable components
-│   ├── lib/                    # Library configurations
-│   ├── client.tsx              # Client entry point
-│   ├── ssr.tsx                 # Server entry point
-│   ├── router.tsx              # Router configuration
-│   └── routeTree.gen.ts        # Generated route tree
-├── public/                     # Static assets
-├── .env.example               # Environment variables template
-├── package.json               # Dependencies and scripts
-├── tsconfig.json              # TypeScript configuration
-├── vite.config.ts             # Vite configuration
-└── README.md                  # Project documentation
-```
-
-## 🔧 Available Scripts
-
-- **`yarn dev`** - Start the development server with hot reloading
-- **`yarn build`** - Build the application for production
-- **`yarn start`** - Start the production server
-- **`yarn lint`** - Run TypeScript type checking
-
-## 🔐 Authentication Flow
-
-The application implements a secure session-based authentication system:
-
-1. **Registration/Login** - Users can create accounts or sign in with email/password
-2. **JWT Sessions** - Upon successful authentication, a JWT token is created
-3. **HTTP-only Cookies** - The JWT is stored in secure, HTTP-only cookies
-4. **Route Protection** - Protected routes automatically redirect unauthenticated users
-5. **Session Persistence** - Sessions persist across browser refreshes
-6. **Secure Logout** - Logout clears the session cookie
-
-### Authentication API Endpoints
-
-- `POST /api/auth/register` - Create a new user account
-- `POST /api/auth/login` - Authenticate user credentials
-- `POST /api/auth/logout` - Clear user session
-- `GET /api/auth/me` - Get current user information
-- `PUT /api/auth/profile` - Update user profile
-
-## 🛣️ Routing
-
-The application uses TanStack Router with file-based routing:
-
-### Public Routes
-
-- `/` - Home page
-- `/login` - User login
-- `/register` - User registration
-
-### Protected Routes
-
-- `/dashboard` - User dashboard (requires authentication)
-- `/profile` - User profile management (requires authentication)
-
-## 🎨 Styling
-
-The application uses custom CSS with a modern design system:
-
-- **Responsive Design** - Mobile-first approach with flexible layouts
-- **Color Scheme** - Professional blue and gray palette
-- **Typography** - System font stack for optimal performance
-- **Components** - Reusable CSS classes for forms, buttons, and cards
-- **Animations** - Smooth transitions and loading states
-
-## 🔒 Security Features
-
-- **Password Hashing** - bcryptjs for secure password storage
-- **JWT Tokens** - Signed tokens with expiration
-- **HTTP-only Cookies** - Prevents XSS attacks
-- **CSRF Protection** - SameSite cookie configuration
-- **Input Validation** - Server-side validation for all inputs
-- **Type Safety** - TypeScript prevents common vulnerabilities
-
-## 🚀 Deployment
-
-### Building for Production
-
-1. **Build the application**
-
-   ```bash
-   yarn build
-   ```
-
-2. **Start the production server**
-   ```bash
-   yarn start
-   ```
-
-### Environment Variables for Production
-
-Ensure you set the following environment variables in production:
-
-```env
-JWT_SECRET=your-secure-production-jwt-secret
-NODE_ENV=production
-PORT=3000
-```
-
-### Recommended Hosting Platforms
-
-- **Vercel** - Optimal for TanStack Start applications
-- **Netlify** - Great for static site generation
-- **Railway** - Simple container deployment
-- **Docker** - For containerized deployments
-
-## 🔄 Development Workflow
-
-1. **Create a new feature branch**
-
-   ```bash
-   git checkout -b feature/your-feature-name
-   ```
-
-2. **Make your changes** and test locally with `yarn dev`
-
-3. **Run type checking**
-
-   ```bash
-   yarn lint
-   ```
-
-4. **Build and test the production version**
-
-   ```bash
-   yarn build
-   yarn start
-   ```
-
-5. **Commit your changes** and create a pull request
-
-## 📦 Technology Stack
-
-### Frontend
-
-- **React 19** - Latest React with concurrent features
-- **TanStack Router** - Type-safe routing with file-based structure
-- **TanStack Query** - Powerful data fetching and caching
-- **TypeScript** - Static type checking for better development experience
-
-### Backend
-
-- **TanStack Start** - Full-stack React framework
-- **Node.js** - JavaScript runtime for server-side logic
-- **JWT** - JSON Web Tokens for authentication
-- **bcryptjs** - Password hashing for security
-
-### Development Tools
-
-- **Vite** - Fast build tool and development server
-- **TanStack Router Devtools** - Route debugging and inspection
-- **TanStack Query Devtools** - Query state visualization
-- **TypeScript** - Enhanced IDE support and error catching
-
-## 🤝 Contributing
-
-1. Fork the repository
-2. Create your feature branch (`git checkout -b feature/AmazingFeature`)
-3. Commit your changes (`git commit -m 'Add some AmazingFeature'`)
-4. Push to the branch (`git push origin feature/AmazingFeature`)
-5. Open a Pull Request
-
-## 📄 License
-
-This project is licensed under the MIT License - see the [LICENSE](LICENSE) file for details.
-
-## 🐛 Known Issues
-
-- Route devtools may show warnings in development - this is expected with the current TanStack Router version
-- Some peer dependency warnings during installation - these don't affect functionality
-
-## 🔮 Future Enhancements
-
-- [ ] Database integration (PostgreSQL/MongoDB)
-- [ ] Email verification system
-- [ ] Two-factor authentication
-- [ ] Social OAuth providers (Google, GitHub)
-- [ ] File upload capabilities
-- [ ] Real-time notifications
-- [ ] Dark mode support
-- [ ] Internationalization (i18n)
-- [ ] API rate limiting
-- [ ] Advanced user roles and permissions
-
-## 📞 Support
-
-If you encounter any issues or have questions:
-
-1. Check the [existing issues](../../issues)
-2. Create a new issue with a detailed description
-3. Include steps to reproduce any bugs
-4. Provide your environment details (Node.js version, OS, etc.)
-
----
-
-Built with ❤️ using TanStack Start
-=======
    cp .env.example .env.local
    ```
 
@@ -721,5 +450,4 @@
 
 ---
 
-**SnapVault** - Your secure, private file vault. Built with ❤️ using Next.js and Tailwind CSS.
->>>>>>> af7884ad
+**SnapVault** - Your secure, private file vault. Built with ❤️ using Next.js and Tailwind CSS.